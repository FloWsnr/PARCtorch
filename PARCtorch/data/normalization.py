--- conflicted
+++ resolved
@@ -3,11 +3,7 @@
 import os
 import json
 import numpy as np
-<<<<<<< HEAD
-import argparse
-=======
 import torch
->>>>>>> 98e5fdb5
 
 
 def compute_min_max(data_dirs, output_file="min_max.json"):
@@ -108,32 +104,4 @@
             json.dump(min_max, f, indent=4)
         print(f"Min and max values saved to '{os.path.abspath(output_file)}'.")
     except Exception as e:
-<<<<<<< HEAD
-        raise IOError(
-            f"Failed to write min and max values to '{output_file}': {e}"
-        ) from e
-
-
-if __name__ == "__main__":
-    parser = argparse.ArgumentParser(
-        description="Compute min and max values for dataset normalization across multiple directories."
-    )
-    parser.add_argument(
-        "--data_dirs",
-        type=str,
-        nargs="+",
-        required=True,
-        help="List of paths to data directories containing .npy files (e.g., --data_dirs train/ test/).",
-    )
-    parser.add_argument(
-        "--output_file",
-        type=str,
-        default="min_max.json",
-        help="Name of the output JSON file to save min and max values.",
-    )
-
-    args = parser.parse_args()
-    compute_min_max(args.data_dirs, output_file=args.output_file)
-=======
-        raise IOError(f"Failed to write min and max values to '{output_file}': {e}") from e
->>>>>>> 98e5fdb5
+        raise IOError(f"Failed to write min and max values to '{output_file}': {e}") from e